zip-archive 0.2.3.4

<<<<<<< HEAD
  * Make sure all path comparisons compare normalized paths.
    So, findEntryByPath "foo" will find something stored as "./foo"
    in the zip container.
=======
  * Allow compilation with binary >= 0.5.  Note that toArchiveOrFail
    is not safe when compiled against binary < 0.7; it will never
    return a Left value, and will raise an error if parsing fails,
    just like toArchive.  This is documented in the haddocks.
    This is ugly, but justified by the need to have a version
    of zip-archive that compiles against older versions of binary.
>>>>>>> 10106d47

zip-archive 0.2.3.3

  * Better normalization of file paths:  "./foo/bar" and "foo/./bar"
    are now treated the same, for example.  Note that we do not
    yet treat "foo/../bar" and "bar" as the same.

zip-archive 0.2.3.2

  * Removed lower bound on directory (>= 1.2), which caused build
    failures with GHC 7.4 and 7.6.
  * Added travis script for automatic testing on 3 GHC versions.

zip-archive 0.2.3.1

  * Require binary >= 0.7 and directory >= 1.2.  The newer binary
    is needed to provide toArchiveOrFail.  The other change is
    mainly for convenience, to avoid lots of ugly conditional
    compilation.

zip-archive 0.2.3

  * Export new function `toArchiveOrFail`.  Closes #17.
  * Set general purpose bit flag to use UTF8 in local file header.
    Otherwise we get a mismatch between the flag in the central
    directory and the flag in the local file header, which causes some
    programs not to be able to extract the files.  Closes #19.

zip-archive 0.2.2.1

  * Fix a stack overflow in getWordsTillSig (Tristan Ravitch).

zip-archive 0.2.2

  * Set bit 11 in the file header to ensure other programs
    recognize UTF-8 encoded file names (Tobias Brandt).

zip-archive 0.2.1

  * Added OptLocation, to specify the path to which a file
    is to be added when readEntry is used (Stephen McIntosh).
<|MERGE_RESOLUTION|>--- conflicted
+++ resolved
@@ -1,17 +1,17 @@
-zip-archive 0.2.3.4
+zip-archive 0.2.3.5
 
-<<<<<<< HEAD
-  * Make sure all path comparisons compare normalized paths.
-    So, findEntryByPath "foo" will find something stored as "./foo"
-    in the zip container.
-=======
   * Allow compilation with binary >= 0.5.  Note that toArchiveOrFail
     is not safe when compiled against binary < 0.7; it will never
     return a Left value, and will raise an error if parsing fails,
     just like toArchive.  This is documented in the haddocks.
     This is ugly, but justified by the need to have a version
     of zip-archive that compiles against older versions of binary.
->>>>>>> 10106d47
+
+zip-archive 0.2.3.4
+
+  * Make sure all path comparisons compare normalized paths.
+    So, findEntryByPath "foo" will find something stored as "./foo"
+    in the zip container.
 
 zip-archive 0.2.3.3
 
