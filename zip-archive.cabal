Name:                zip-archive
Version:             1.0.0
Cabal-Version:       2.0
Build-type:          Simple
Synopsis:            Library for creating and modifying zip archives.
Description:
   The zip-archive library provides functions for creating, modifying, and
   extracting files from zip archives. The zip archive format is
   documented in <http://www.pkware.com/documents/casestudies/APPNOTE.TXT>.
   .
   Certain simplifying assumptions are made about the zip archives: in
   particular, there is no support for strong encryption, zip files that
   span multiple disks, ZIP64, OS-specific file attributes, or compression
   methods other than Deflate. However, the library should be able to read
   the most common zip archives, and the archives it produces should be
   readable by all standard unzip programs.
   .
   Archives are built and extracted in memory, so manipulating large zip
   files will consume a lot of memory. If you work with large zip files or
   need features not supported by this library, a better choice may be
   <http://hackage.haskell.org/package/zip zip>, which uses a
   memory-efficient streaming approach. However, zip can only read and
   write archives inside instances of MonadIO, so zip-archive is a better
   choice if you want to manipulate zip archives in "pure" contexts.
   .
   As an example of the use of the library, a standalone zip archiver and
   extracter is provided in the source distribution.
Category:            Codec
<<<<<<< HEAD
Tested-with:         GHC == 7.8.2, GHC == 7.10.3, GHC == 8.0.2,
                     GHC == 8.2.2, GHC == 8.4.3, GHC == 8.6.1,
                     GHC == 8.8.3
=======
Tested-with:         GHC == 8.6.5, GHC == 8.8.1, GHC == 8.10.4, GHC == 9.0.1,
                     GHC == 9.2.1
>>>>>>> 3ca1282f
License:             BSD3
License-file:        LICENSE
Homepage:            http://github.com/jgm/zip-archive
Author:              John MacFarlane
Maintainer:          jgm@berkeley.edu
Extra-Source-Files:  changelog
                     README.markdown
                     tests/test4.zip
                     tests/test4/a.txt
                     tests/test4/b.bin
                     "tests/test4/c/with spaces.txt"
                     tests/zip_with_symlinks.zip
                     tests/zip_with_password.zip
                     tests/zip_with_evil_path.zip

Source-repository    head
  type:              git
  location:          git://github.com/jgm/zip-archive.git

flag executable
  Description:       Build the Zip executable.
  Default:           False

Library
  Build-depends:     base >= 4.5 && < 5,
                     pretty,
                     containers,
                     binary >= 0.6,
                     zlib,
                     filepath,
                     bytestring >= 0.10.0,
                     array,
                     mtl,
                     text >= 0.11,
                     digest >= 0.0.0.1,
                     directory >= 1.2.0,
                     time
  Exposed-modules:   Codec.Archive.Zip
  Default-Language:  Haskell98
  Hs-Source-Dirs:    src
  Ghc-Options:       -Wall
  if os(windows)
    cpp-options:     -D_WINDOWS
  else
    Build-depends:   unix

Executable zip-archive
  if flag(executable)
    Buildable:       True
  else
    Buildable:       False
  Main-is:           Main.hs
  Hs-Source-Dirs:    .
  Build-Depends:     base >= 4.5 && < 5,
                     directory >= 1.1,
                     bytestring >= 0.9.0,
                     zip-archive
  Other-Modules:     Paths_zip_archive
  Autogen-Modules:   Paths_zip_archive
  Ghc-Options:       -Wall
  Default-Language:  Haskell98

Test-Suite test-zip-archive
  Type:           exitcode-stdio-1.0
  Main-Is:        test-zip-archive.hs
  Hs-Source-Dirs: tests
  Build-Depends:  base >= 4.5 && < 5,
                  directory >= 1.3, bytestring >= 0.9.0, process, time,
                  HUnit, zip-archive, temporary, filepath
  Default-Language:  Haskell98
  Ghc-Options:    -Wall
  if os(windows)
    cpp-options:     -D_WINDOWS
  else
    Build-depends:   unix
  build-tools: unzip<|MERGE_RESOLUTION|>--- conflicted
+++ resolved
@@ -26,14 +26,9 @@
    As an example of the use of the library, a standalone zip archiver and
    extracter is provided in the source distribution.
 Category:            Codec
-<<<<<<< HEAD
 Tested-with:         GHC == 7.8.2, GHC == 7.10.3, GHC == 8.0.2,
                      GHC == 8.2.2, GHC == 8.4.3, GHC == 8.6.1,
-                     GHC == 8.8.3
-=======
-Tested-with:         GHC == 8.6.5, GHC == 8.8.1, GHC == 8.10.4, GHC == 9.0.1,
-                     GHC == 9.2.1
->>>>>>> 3ca1282f
+                     GHC == 8.8.3, GHC == 9.2.1
 License:             BSD3
 License-file:        LICENSE
 Homepage:            http://github.com/jgm/zip-archive
