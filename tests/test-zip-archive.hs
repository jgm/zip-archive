{-# OPTIONS_GHC -fno-warn-orphans #-}
{-# LANGUAGE CPP #-}
-- Test suite for Codec.Archive.Zip
-- runghc Test.hs

import Codec.Archive.Zip
import System.Directory
import Test.HUnit.Base
import Test.HUnit.Text
import qualified Data.ByteString.Char8 as BS
import qualified Data.ByteString.Lazy as BL
import Control.Applicative
import System.Exit
import System.IO.Temp (withTempDirectory)

#ifndef _WINDOWS
import System.Posix.Files
#endif

-- define equality for Archives so timestamps aren't distinguished if they
-- correspond to the same MSDOS datetime.
instance Eq Archive where
  (==) a1 a2 =  zSignature a1 == zSignature a2
             && zComment a1 == zComment a2
             && (all id $ zipWith (\x y -> x { eLastModified = eLastModified x `div` 2  } ==
                                           y { eLastModified = eLastModified y `div` 2  }) (zEntries a1) (zEntries a2))

main :: IO Counts
main = withTempDirectory "." "test-zip-archive." $ \tmpDir -> do
  res   <- runTestTT $ TestList $ map (\f -> f tmpDir)
                                [ testReadWriteArchive
                                , testReadExternalZip
                                , testFromToArchive
                                , testReadWriteEntry
                                , testAddFilesOptions
                                , testDeleteEntries
                                , testExtractFiles
#ifndef _WINDOWS
                                , testExtractFilesWithPosixAttrs
#endif
                                ]
  exitWith $ case (failures res + errors res) of
                     0 -> ExitSuccess
                     n -> ExitFailure n

testReadWriteArchive :: FilePath -> Test
testReadWriteArchive tmpDir = TestCase $ do
  archive <- addFilesToArchive [OptRecursive] emptyArchive ["LICENSE", "src"]
  BL.writeFile (tmpDir ++ "/test1.zip") $ fromArchive archive
  archive' <- toArchive <$> BL.readFile (tmpDir ++ "/test1.zip")
  assertEqual "for writing and reading test1.zip" archive archive'
  assertEqual "for writing and reading test1.zip" archive archive'

testReadExternalZip :: FilePath -> Test
testReadExternalZip _tmpDir = TestCase $ do
  archive <- toArchive <$> BL.readFile "tests/test4.zip"
  let files = filesInArchive archive
  assertEqual "for results of filesInArchive"
    ["test4/","test4/a.txt","test4/b.bin","test4/c/",
     "test4/c/with spaces.txt"] files
  bContents <- BL.readFile "tests/test4/b.bin"
  case findEntryByPath "test4/b.bin" archive of
       Nothing  -> assertFailure "test4/b.bin not found in archive"
       Just f   -> assertEqual "for contents of test4/b.bin in archive"
                      bContents (fromEntry f)
  case findEntryByPath "test4/" archive of
       Nothing  -> assertFailure "test4/ not found in archive"
       Just f   -> assertEqual "for contents of test4/ in archive"
                      BL.empty (fromEntry f)

testFromToArchive :: FilePath -> Test
<<<<<<< HEAD
testFromToArchive _tmpDir = TestCase $ do
  archive1 <- addFilesToArchive [OptRecursive] emptyArchive ["LICENSE", "src"]
  assertEqual "for (toArchive $ fromArchive archive)" archive1 (toArchive $ fromArchive archive1)
  archive2 <- addFilesToArchive [OptRecursive, OptPreserveSymbolicLinks] emptyArchive ["tests/test_dir_with_symlinks"]
=======
testFromToArchive tmpDir = TestCase $ do
  archive1 <- addFilesToArchive [OptRecursive] emptyArchive ["LICENSE", "src"]
  assertEqual "for (toArchive $ fromArchive archive)" archive1 (toArchive $ fromArchive archive1)
  let testdir = tmpDir ++ "/test_dir_with_symlinks"
  createDirectory testdir
  createDirectory (testdir ++ "/1")
  writeFile (testdir ++ "/1/file.txt") "hello"
  createFileLink (testdir ++ "/1/file.txt") (testdir ++ "/link_to_file")
  createDirectoryLink (testdir ++ "/1") (testdir ++ "/link_to_directory")
  archive2 <- addFilesToArchive [OptRecursive, OptPreserveSymbolicLinks] emptyArchive [tmpDir ++ "/test_dir_with_symlinks"]
>>>>>>> e6fa3888
  assertEqual "for (toArchive $ fromArchive archive)" archive2 (toArchive $ fromArchive archive2)

testReadWriteEntry :: FilePath -> Test
testReadWriteEntry tmpDir = TestCase $ do
  entry <- readEntry [] "zip-archive.cabal"
  setCurrentDirectory tmpDir
  writeEntry [] entry
  setCurrentDirectory ".."
  entry' <- readEntry [] (tmpDir ++ "/zip-archive.cabal")
  let entry'' = entry' { eRelativePath = eRelativePath entry, eLastModified = eLastModified entry }
  assertEqual "for readEntry -> writeEntry -> readEntry" entry entry''

testAddFilesOptions :: FilePath -> Test
testAddFilesOptions tmpDir = TestCase $ do
  archive1 <- addFilesToArchive [OptVerbose] emptyArchive ["LICENSE", "src"]
  archive2 <- addFilesToArchive [OptRecursive, OptVerbose] archive1 ["LICENSE", "src"]
  assertBool "for recursive and nonrecursive addFilesToArchive"
     (length (filesInArchive archive1) < length (filesInArchive archive2))
#ifndef _WINDOWS
<<<<<<< HEAD
  archive3 <- addFilesToArchive [OptVerbose, OptRecursive] emptyArchive ["tests/test_dir_with_symlinks"]
  archive4 <- addFilesToArchive [OptVerbose, OptRecursive, OptPreserveSymbolicLinks] emptyArchive ["tests/test_dir_with_symlinks"]
=======
  let testdir = tmpDir ++ "/test_dir_with_symlinks2"
  createDirectory testdir
  createDirectory (testdir ++ "/1")
  writeFile (testdir ++ "/1/file.txt") "hello"
  createFileLink (testdir ++ "/1/file.txt") (testdir ++ "/link_to_file")
  createDirectoryLink (testdir ++ "/1") (testdir ++ "/link_to_directory")
  archive3 <- addFilesToArchive [OptVerbose, OptRecursive] emptyArchive [testdir]
  archive4 <- addFilesToArchive [OptVerbose, OptRecursive, OptPreserveSymbolicLinks] emptyArchive [testdir]
  mapM_ putStrLn $ filesInArchive archive3
  mapM_ putStrLn $ filesInArchive archive4
>>>>>>> e6fa3888
  assertBool "for recursive and recursive by preserving symlinks addFilesToArchive"
     (length (filesInArchive archive4) < length (filesInArchive archive3))
#endif


testDeleteEntries :: FilePath -> Test
testDeleteEntries _tmpDir = TestCase $ do
  archive1 <- addFilesToArchive [] emptyArchive ["LICENSE", "src"]
  let archive2 = deleteEntryFromArchive "LICENSE" archive1
  let archive3 = deleteEntryFromArchive "src" archive2
  assertEqual "for deleteFilesFromArchive" emptyArchive archive3

testExtractFiles :: FilePath -> Test
testExtractFiles tmpDir = TestCase $ do
  createDirectory (tmpDir ++ "/dir1")
  createDirectory (tmpDir ++ "/dir1/dir2")
  let hiMsg = BS.pack "hello there"
  let helloMsg = BS.pack "Hello there. This file is very long.  Longer than 31 characters."
  BS.writeFile (tmpDir ++ "/dir1/hi") hiMsg
  BS.writeFile (tmpDir ++ "/dir1/dir2/hello") helloMsg
  archive <- addFilesToArchive [OptRecursive] emptyArchive [(tmpDir ++ "/dir1")]
  removeDirectoryRecursive (tmpDir ++ "/dir1")
  extractFilesFromArchive [OptVerbose] archive
  hi <- BS.readFile (tmpDir ++ "/dir1/hi")
  hello <- BS.readFile (tmpDir ++ "/dir1/dir2/hello")
  assertEqual ("contents of " ++ tmpDir ++ "/dir1/hi") hiMsg hi
  assertEqual ("contents of " ++ tmpDir ++ "/dir1/dir2/hello") helloMsg hello

#ifndef _WINDOWS
testExtractFilesWithPosixAttrs :: FilePath -> Test
testExtractFilesWithPosixAttrs tmpDir = TestCase $ do
  createDirectory (tmpDir ++ "/dir3")
  let hiMsg = "hello there"
  writeFile (tmpDir ++ "/dir3/hi") hiMsg
  let perms = unionFileModes ownerReadMode $ unionFileModes ownerWriteMode ownerExecuteMode
  setFileMode (tmpDir ++ "/dir3/hi") perms
  archive <- addFilesToArchive [OptRecursive] emptyArchive [(tmpDir ++ "/dir3")]
  removeDirectoryRecursive (tmpDir ++ "/dir3")
  extractFilesFromArchive [OptVerbose] archive
  hi <- readFile (tmpDir ++ "/dir3/hi")
  fm <- fmap fileMode $ getFileStatus (tmpDir ++ "/dir3/hi")
  assertEqual "file modes" perms (intersectFileModes perms fm)
  assertEqual ("contents of " ++ tmpDir ++ "/dir3/hi") hiMsg hi
#endif<|MERGE_RESOLUTION|>--- conflicted
+++ resolved
@@ -69,12 +69,6 @@
                       BL.empty (fromEntry f)
 
 testFromToArchive :: FilePath -> Test
-<<<<<<< HEAD
-testFromToArchive _tmpDir = TestCase $ do
-  archive1 <- addFilesToArchive [OptRecursive] emptyArchive ["LICENSE", "src"]
-  assertEqual "for (toArchive $ fromArchive archive)" archive1 (toArchive $ fromArchive archive1)
-  archive2 <- addFilesToArchive [OptRecursive, OptPreserveSymbolicLinks] emptyArchive ["tests/test_dir_with_symlinks"]
-=======
 testFromToArchive tmpDir = TestCase $ do
   archive1 <- addFilesToArchive [OptRecursive] emptyArchive ["LICENSE", "src"]
   assertEqual "for (toArchive $ fromArchive archive)" archive1 (toArchive $ fromArchive archive1)
@@ -85,7 +79,6 @@
   createFileLink (testdir ++ "/1/file.txt") (testdir ++ "/link_to_file")
   createDirectoryLink (testdir ++ "/1") (testdir ++ "/link_to_directory")
   archive2 <- addFilesToArchive [OptRecursive, OptPreserveSymbolicLinks] emptyArchive [tmpDir ++ "/test_dir_with_symlinks"]
->>>>>>> e6fa3888
   assertEqual "for (toArchive $ fromArchive archive)" archive2 (toArchive $ fromArchive archive2)
 
 testReadWriteEntry :: FilePath -> Test
@@ -105,10 +98,6 @@
   assertBool "for recursive and nonrecursive addFilesToArchive"
      (length (filesInArchive archive1) < length (filesInArchive archive2))
 #ifndef _WINDOWS
-<<<<<<< HEAD
-  archive3 <- addFilesToArchive [OptVerbose, OptRecursive] emptyArchive ["tests/test_dir_with_symlinks"]
-  archive4 <- addFilesToArchive [OptVerbose, OptRecursive, OptPreserveSymbolicLinks] emptyArchive ["tests/test_dir_with_symlinks"]
-=======
   let testdir = tmpDir ++ "/test_dir_with_symlinks2"
   createDirectory testdir
   createDirectory (testdir ++ "/1")
@@ -119,7 +108,6 @@
   archive4 <- addFilesToArchive [OptVerbose, OptRecursive, OptPreserveSymbolicLinks] emptyArchive [testdir]
   mapM_ putStrLn $ filesInArchive archive3
   mapM_ putStrLn $ filesInArchive archive4
->>>>>>> e6fa3888
   assertBool "for recursive and recursive by preserving symlinks addFilesToArchive"
      (length (filesInArchive archive4) < length (filesInArchive archive3))
 #endif
